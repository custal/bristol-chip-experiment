--- conflicted
+++ resolved
@@ -5,13 +5,11 @@
 import pandas as pd
 from pathlib import Path
 
-<<<<<<< HEAD
-=======
 from typing import Union
 
 root = Path(__file__).parents[1]
 data_directory = root/"Data"
->>>>>>> a8bfcdf9
+
 
 def read_txt(filename: str, headers: bool = True):
     """
@@ -26,37 +24,28 @@
 
     return data
 
-<<<<<<< HEAD
 
-def plot_sweep(filename: str, data_dir: str = "Data", save_dir: str = "Graphs", save: bool = False,
-               xticks: int = 1, title: str = ""):
+def plot_sweep(fname: str, save: bool = True, xticks: int = 1, title: str = ""):
     """
     Function to plot the laser sweeps. Get graph of mean power against wavelength
     """
-    root = Path(__file__).parents[1]
-    print("Root:", root)
-    path = root/data_dir/filename
-    print("Path:", path)
-    save_path = root/save_dir/(filename.split('.')[0]+".png")
+    path = data_directory/fname
+    save_path = data_directory/(fname.split('.')[0]+".png")
+    # sets the wavelength_nm column as index
+    data = pd.read_csv(path, index_col=0)
+
+    data["mean_dbm"] = data.mean(axis=1)
+    data["variance"] = data.var(axis=1)
+    data["std"] = np.sqrt(data["variance"])
+    data["Wavelength(nm)"] = data.index
+    sns_plot = sns.relplot(data=data, x="Wavelength(nm)", y="mean_dbm")
+    fig = sns_plot.fig
 
     # sets the wavelength_nm column as index
     data = pd.read_csv(path, index_col=0)
     data["mean_dbm"] = data.mean(axis=1)
     data["variance"] = data.var(axis=1)
     data["std"] = np.sqrt(data["variance"])
-=======
-def plot_sweep(fname: str, save: bool = True):
-    """
-    Function to plot the laser sweeps. Get graph of mean power against wavelength
-    """
-    path = data_directory/fname
-    save_path = data_directory/(fname.split('.')[0]+".png")
-    data = pd.read_csv(path, index_col = 0) #sets the wavelength_nm column as index
-
-    data["mean_dbm"] = data.mean(axis = 1)
-    data["variance"] = data.var(axis = 1)
-    data["std"]=np.sqrt(data["variance"])
->>>>>>> a8bfcdf9
     data["Wavelength(nm)"] = data.index
     sns_plot = sns.relplot(data=data, x="Wavelength(nm)", y="mean_dbm", s=5)
     sns_plot.set_axis_labels("Wavelength (nm)", "Power (dBm)")
@@ -66,11 +55,6 @@
     fig = sns_plot.fig
     if save:
         print(fr"Saving figure to {save_path}")
-<<<<<<< HEAD
-        fig.savefig(save_path, dpi=600,bbox_inches='tight')
-
-=======
-        fig.savefig(save_path, dpi=600)
->>>>>>> a8bfcdf9
+        fig.savefig(save_path, dpi=600, bbox_inches='tight')
 
 # %%