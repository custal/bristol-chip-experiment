--- conflicted
+++ resolved
@@ -6,14 +6,8 @@
 from core.instruments import QuantifiManager, PowerMeterManager, TunicsManager
 from core.analysis import data_directory, plot_sweep
 import numpy as np
-<<<<<<< HEAD
-from datetime import date
-today = str(date.today())
-
-=======
 
 import os
->>>>>>> a8bfcdf9
 
 def laser_control(func):
     """ Decorator to be used on methods in ExperimentalSetup where the laser should be turned on. This decorator will
@@ -104,13 +98,6 @@
                 print("Power meter reading:", power_readings[:, i])
                 print("----------------------")
 
-<<<<<<< HEAD
-        if save:  # save the file
-            save_dir = f"../Data/{datetime.datetime.now().strftime('%d-%m-%Y')}/"
-            savefile_name = fr"{save_dir}{start_time}_laser_sweep_samples_{str(self.power_meter.get_average())}" +\
-                fr"_sensitivity_{str(int(self.power_meter.get_wavelength()))}_" +\
-                fr"{self.laser.name}_{round(wavelength_start)}_{round(wavelength_end)}_{len(scan_range)}{'_'+filename if filename else ''}.txt"
-=======
 
         if save: #save the file
             today_directory = datetime.datetime.now().strftime('%d-%m-%Y')
@@ -119,21 +106,14 @@
             fr"_sensitivity_{str(int(self.power_meter.get_wavelength()))}_"+\
             fr"{self.laser.name}_{round(wavelength_start)}_{round(wavelength_end)}_{len(scan_range)}{'_'+filename if filename else ''}.txt"
             save_path = save_dir/savefile_name
->>>>>>> a8bfcdf9
 
             if not os.path.exists(save_dir):
                 print("Today's directory not found. Creating new one...")
                 os.makedirs(save_dir)
 
-            with open(savefile_name, "w") as f:
-
-<<<<<<< HEAD
-                # write the header
-=======
             with open(save_path,"w") as f:
 
                 #write the header
->>>>>>> a8bfcdf9
                 f.write("wavelength_nm ")
                 for j in range(reps):
                     f.write(f",power_reading_{str(j)}_dbm ")
@@ -147,11 +127,8 @@
                     f.write("\n")
                 f.close()
 
-<<<<<<< HEAD
-=======
             plot_sweep(f"{today_directory}/{savefile_name}", True)
         
->>>>>>> a8bfcdf9
         if verbose:
             if save:
                 print("Sweep completed, data saved under", savefile_name)
@@ -163,30 +140,17 @@
 if __name__ == "__main__":
     from core.utils import MockInstrument
 
-<<<<<<< HEAD
-    laser = TunicsManager('ASRL5::INSTR')  # min 1527.605 max 1568.773
-=======
     laser = TunicsManager('ASRL4::INSTR') #min 1527.605 max 1568.773
->>>>>>> a8bfcdf9
     power_meter = PowerMeterManager()
     setup = ExperimentalSetUp(laser, power_meter)
     start = 1557.5
     stop = 1562.5
-<<<<<<< HEAD
-    res = 0.001
-    start = 1560
-    stop = 1560.3
-    step = 0.5
-    savename = "ring13_finer"
-    savename = "test"
-=======
     res = 0.1
     start=1560
     stop=1560.3
     step = 0.5
     savename = "ring13_finer"
     # savename = "test"
->>>>>>> a8bfcdf9
     # print("Scan range:",np.arange(start, stop+res, res)[:5],"...",np.arange(start,stop+res,res)[-5:])
 
     result = setup.perform_wavelength_sweep(
